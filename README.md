# AutoGui

AutoGui is a GUI Automation/Test tool giving the user high level keywords to automate WPF and winform applications.

<<<<<<< HEAD
install using pip install autogui

To use, generate scripts using RecorderSpy.exe in tools folder. Use ctrl-r to start recording, ctrl-e to end recording, and ctrl-w to select a GUI element during recording.

Methods available.  
	string Read(string selector, int child = 0, double timeout = 3)  
	setWindow(string window,boolean contains=false,double timeout=3)  
	Click(string selector, int child = 0,double timeout=3)  
	SendKey(string keys)  
	RightClick(string selector,int child=0,double timeout=3)  
	Append(string inputText,string selector,int child=0,double timeout=3)  
	Write(string value, string selector, int child = 0, double timeout=3,string mode="overwrite")  
	Open(string app, boolean setActive=false)  
	Close(string window="activeWindow")  

One can choose to setWindow based on a partial match by setting the contains keyword to true. This can be useful if you don't know the title of your application until runtime.  

One can choose to Open and application and set it to the activeWindow. This is by default true, but will fail for certain applications. This is because the initial application will launch a subprocess with a different title. If this fails, just set the flag to false.  

example:  
	from autogui import *  
	open("notepad")  
	write("My name is Alex Lundberg","Text Editor")  
	close()  
	open("calc")  
	click("One")  
	click("Two")  
	close()  
=======
## Getting Started
Install using pip  

`pip install autogui`  

I recommend using a spy tool such RecorderSpy.exe in the tools folder or my RecorderSpy repo. Use ctrl-r to start recording, ctrl-e to end recording, and ctrl-w to select a GUI element during recording. This generates both a python and robot script of your steps. 

Any other Windows Spy tool, such as Microsofts inspect.exe tool will help out in finding locator properties of elements.  

Most of the time you can use just the default selector (name) to find your element.


### Examples
Open Calculator, Click a few buttons and close.  
```
from autogui import * 
open("calc")  
click("One")  
click("Two")  
close()  
```
Open Notepad, Read and Write some text and close.  
```
from autogui import *  
open("notepad")  
write("My name is Alex Lundberg","Text Editor")
sendkey("{ENTER}")
append(" and this AutoGui","Text Editor")
print(read("Text Editor"))
close()  
```

Open both notepad and calculator and move between them using setWindow().
```
from autogui import * 
open("calc")
print(getActiveWindow())
open("notepad")
print(getActiveWindow())
setWindow("calculator")
print(getActiveWindow())
click("One",0,4)  #clicks on the first element(0) that matches title = "One". Changes timeout to 4 seconds  
#with selectors other than title you will need to use := with the property value to match
click("One,controltype:=button,id:=num1Button,class=Button")  
close("Untitled - Notepad")
close() #closes calculator window
```

### Methods
```
click(id,child=0,timeout=timeout)  
write(value,id,child=0,timeout=timeout)  
setWindow(id,contains=True,timeout=timeout)  
append(value,id,child=0,timeout=timeout)  
rightclick(id,child=0,timeout=timeout)  
sendkey(key)  
read(id,child=0,timeout=gl.timeout)  
open(app,setActive=True)  
close(window="activeWindow")  
getActiveWindow()  
```

### Selectors
To select elements, try using any of the following:  
```
id  
name  
class  
controltype  
```
[Full list of available properties](https://docs.microsoft.com/en-us/dotnet/api/system.windows.automation.automationelement)

## License

This project is licensed under the MIT License

>>>>>>> 806a9c96
	
	
	
	
	<|MERGE_RESOLUTION|>--- conflicted
+++ resolved
@@ -2,36 +2,6 @@
 
 AutoGui is a GUI Automation/Test tool giving the user high level keywords to automate WPF and winform applications.
 
-<<<<<<< HEAD
-install using pip install autogui
-
-To use, generate scripts using RecorderSpy.exe in tools folder. Use ctrl-r to start recording, ctrl-e to end recording, and ctrl-w to select a GUI element during recording.
-
-Methods available.  
-	string Read(string selector, int child = 0, double timeout = 3)  
-	setWindow(string window,boolean contains=false,double timeout=3)  
-	Click(string selector, int child = 0,double timeout=3)  
-	SendKey(string keys)  
-	RightClick(string selector,int child=0,double timeout=3)  
-	Append(string inputText,string selector,int child=0,double timeout=3)  
-	Write(string value, string selector, int child = 0, double timeout=3,string mode="overwrite")  
-	Open(string app, boolean setActive=false)  
-	Close(string window="activeWindow")  
-
-One can choose to setWindow based on a partial match by setting the contains keyword to true. This can be useful if you don't know the title of your application until runtime.  
-
-One can choose to Open and application and set it to the activeWindow. This is by default true, but will fail for certain applications. This is because the initial application will launch a subprocess with a different title. If this fails, just set the flag to false.  
-
-example:  
-	from autogui import *  
-	open("notepad")  
-	write("My name is Alex Lundberg","Text Editor")  
-	close()  
-	open("calc")  
-	click("One")  
-	click("Two")  
-	close()  
-=======
 ## Getting Started
 Install using pip  
 
@@ -108,7 +78,6 @@
 
 This project is licensed under the MIT License
 
->>>>>>> 806a9c96
 	
 	
 	
